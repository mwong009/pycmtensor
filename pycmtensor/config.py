--- conflicted
+++ resolved
@@ -8,27 +8,6 @@
 
 
 class Config:
-<<<<<<< HEAD
-    def __init__(self):
-        self.descriptions = {}
-
-    def __repr__(self):
-        msg = "Model parameters\n"
-        for key, val in self.__dict__.items():
-            if key != "descriptions":
-                msg += f"{key}\n"
-                msg += f"    Value:  {val} {type(val)}\n"
-
-                if key in self.descriptions:
-                    msg += f"    Doc:    {self.descriptions[key]}\n"
-
-                msg += f"\n"
-
-        return msg
-
-    def add(self, name, value, description=None):
-        """Add a new parameter to Config"""
-=======
     """Config class object that holds configuration settings
 
     Attributes:
@@ -80,7 +59,6 @@
             pycmtensor.config.add('seed', 100)
             ```
         """
->>>>>>> 31406143
 
         if name in self.__dict__:
             # check same instance as existing parameter
