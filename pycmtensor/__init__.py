--- conflicted
+++ resolved
@@ -4,55 +4,12 @@
 __version__ = "1.3.2"
 
 import aesara
-<<<<<<< HEAD
-=======
 from aesara.tensor.sharedvar import TensorSharedVariable as TensorSharedVariable
 from aesara.tensor.var import TensorVariable as TensorVariable
->>>>>>> 31406143
 from watermark import watermark
 
 import pycmtensor.optimizers
 import pycmtensor.scheduler
-<<<<<<< HEAD
-
-from .config import config
-from .logger import *
-from .optimizers import *
-from .scheduler import *
-
-# aesara configs
-
-aesara.config.on_unused_input = "ignore"
-aesara.config.mode = "Mode"
-aesara.config.allow_gc = False
-
-# model parameters
-
-config.add("batch_size", 32, "Number of samples processed on model update iteration")
-
-config.add("seed", 42069, "Seed value for random number generators")
-
-config.add("max_steps", 1000, "Maximum number of model update steps")
-
-config.add("patience", 200, "Minimum number of model update iterations to process")
-
-config.add(
-    "patience_increase",
-    2,
-    "Increase patience by this factor if model improves over the validation threshold",
-)
-
-config.add("validation_threshold", 1.003, "A factor multiplied by the validation score")
-
-config.add("base_learning_rate", 0.01, "The initial learning rate of the model update")
-
-config.add("max_learning_rate", 0.1, "The maximum learning rate for various schedulers")
-
-config.add(
-    "convergence_threshold",
-    0.003,
-    "Default convergence threshold. Teminate model estimation when average coefficient difference between steps is lower than this threshold.",
-=======
 from pycmtensor.config import config
 
 # aesara configs
@@ -91,7 +48,6 @@
     "min_learning_rate",
     1e-5,
     "The minimum learning rate (additional option for various schedulers)",
->>>>>>> 31406143
 )
 config.add(
     "convergence_threshold",
@@ -121,47 +77,6 @@
 )
 
 
-<<<<<<< HEAD
-config.add(
-    "batch_shuffle",
-    False,
-    "If True, shuffles the samples in each batch at each model update step",
-)
-
-config.add(
-    "optimizer",
-    Adam,
-    f"Default gradient descent algorithm, possible options are: "
-    + f", ".join(pycmtensor.optimizers.__all__),
-)
-
-config.add(
-    "lr_scheduler",
-    ConstantLR,
-    "Default learning rate scheduler, possible options are:"
-    + f", ".join(pycmtensor.scheduler.__all__),
-)
-
-config.add("lr_ExpRangeCLR_gamma", 0.5, "Default gamma value for ExpRangeCLR")
-
-config.add("lr_stepLR_factor", 0.5, "Default step factor value for stepLR")
-config.add("lr_stepLR_drop_every", 1, "Default drop every value for stepLR")
-
-config.add("lr_CLR_cycle_steps", 16, "Default steps per cycle for CyclicLR")
-
-config.add("lr_PolynomialLR_power", 0.999, "Default power value for PolynomialLR")
-
-
-def about():
-    print(
-        watermark(
-            python=True,
-            datename=True,
-            updated=True,
-            packages="pycmtensor,aesara,numpy,scipy",
-            machine=True,
-        )
-=======
 def about():
     """Returns a `watermark.watermark` of various system information for debugging"""
     return watermark(
@@ -170,5 +85,4 @@
         updated=True,
         packages="pycmtensor,aesara,numpy,scipy",
         machine=True,
->>>>>>> 31406143
     )