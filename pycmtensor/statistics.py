# statistics.py
"""PyCMTensor statistics module"""
import aesara.tensor as aet
import aesara.tensor.nlinalg as nlinalg
import numpy as np
from aesara import function
from numpy import nan_to_num as nan2num
from scipy import stats

__all__ = [
    "correlation_matrix",
    "p_value",
    "rob_correlation_matrix",
    "rob_stderror",
    "stderror",
    "t_test",
    "elasticities",
]


def variance_covariance(h):
    """Returns the variance covariance matrix given the Hessian (``h``)"""
    return nlinalg.pinv(nan2num(-h)).eval()


def rob_variance_covariance(h, bh):
<<<<<<< HEAD
    """Returns the rob. var-covar matrix given the Cramer-Rao bound (``h``) and the BHHH
=======
    """Returns the rob. var-covar matrix given the Hessian (``h``) and the BHHH
>>>>>>> 31406143
    matrix (``bh``)
    """
    cr = variance_covariance(h)
    return cr.dot(bh.dot(cr))


def t_test(stderr, params):
    """Returns the t stats of ``params`` given the standard error (``stderr``)"""
    params = [p() for p in params if (p.status != 1)]
    return [p.eval() / s for p, s in zip(params, stderr)]


def p_value(stderr, params):
    """Returns the p-value of ``params`` given the standard error (``stderr``)"""
    tTest = t_test(stderr, params)
    return [2.0 * (1.0 - stats.norm.cdf(abs(t))) for t in tTest]


def stderror(h, params):
    """Returns the standard error of ``params`` given the Hessian (``h``)

    The std err is calculated as the square root of the variance covariance
    matrix.

    """
    params = [p() for p in params if (p.status != 1)]
    varCovar = variance_covariance(h)
    stdErr = []
    for i in range(len(params)):
        if varCovar[i, i] < 0:
            stdErr.append(np.finfo(float).max)
        else:
            stdErr.append(np.sqrt(varCovar[i, i] + 1e-8))  # for numerical stability

    return stdErr


def rob_stderror(h, bh, params):
    """Returns the rob. standard error of ``params`` given the Hessian (``h``) and the
    BHHH matrix (``bh``)
    """
    params = [p() for p in params if (p.status != 1)]
    robVarCovar = rob_variance_covariance(h, bh)
    robstderr = []
    for i in range(len(params)):
        if robVarCovar[i, i] < 0:
            robstderr.append(np.finfo(float).max)
        else:
            robstderr.append(np.sqrt(robVarCovar[i, i] + 1e-8))

    return robstderr


def correlation_matrix(h):
    """Returns the correlation matrix given the Hessian (``h``)"""
    var_covar = variance_covariance(h)
    d = np.diag(var_covar)
    if (d > 0).all():
        diag = np.diag(np.sqrt(d))
        diag_inv = nlinalg.inv(diag).eval()
        mat = diag_inv.dot(var_covar.dot(diag_inv))
    else:
        mat = np.full_like(var_covar, np.finfo(float).max)

    return mat


def rob_correlation_matrix(h, bh):
    """Returns the correlation matrix given the Hessian and the BHHH matrix"""
    rob_var_covar = rob_variance_covariance(h, bh)
    rd = np.diag(rob_var_covar)
    if (rd > 0).all():
        diag = np.diag(np.sqrt(rd))
        diag_inv = nlinalg.inv(diag).eval()
        mat = diag_inv.dot(rob_var_covar.dot(diag_inv))
    else:
        mat = np.full_like(rob_var_covar, np.finfo(float).max)

    return mat


def elasticities(model, db, y: int, x: str):
    """Returns the disaggregate point elasticities of choice y wrt x

    Args:
        model (PyCMTensorModel): the model class object
        db (pycmtensor.Data): the database object
        y (int): the alternative index
        x (str): the name of the variable to derive the elasticities

    Returns:
        list: the disaggregate point elasticity E_n
    """
    fn_elasticity = function(
        inputs=model.inputs,
        outputs=aet.grad(
            aet.sum(model.p_y_given_x[y]), db[x], disconnected_inputs="ignore"
        )
        * db[x]
        / model.p_y_given_x[y],
        on_unused_input="ignore",
    )
    data = db.train(model.inputs)
    return fn_elasticity(*data)<|MERGE_RESOLUTION|>--- conflicted
+++ resolved
@@ -24,11 +24,7 @@
 
 
 def rob_variance_covariance(h, bh):
-<<<<<<< HEAD
-    """Returns the rob. var-covar matrix given the Cramer-Rao bound (``h``) and the BHHH
-=======
     """Returns the rob. var-covar matrix given the Hessian (``h``) and the BHHH
->>>>>>> 31406143
     matrix (``bh``)
     """
     cr = variance_covariance(h)
