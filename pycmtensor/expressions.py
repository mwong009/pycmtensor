--- conflicted
+++ resolved
@@ -363,21 +363,11 @@
     def name(self):
         return self._name
 
-<<<<<<< HEAD
-    def __call__(self, coeff):
-        if not isinstance(coeff, Beta):
-            raise ValueError(f"{coeff} must be a Beta variable")
-        return coeff * self.shared_var
-
-    def __repr__(self):
-        return f"RandomDraws({self.name}, size=(1, {self.n_draws}))"
-=======
     def __call__(self):
         return self.shared_var
 
     def __repr__(self):
         return f"RandomDraws({self.name}, size=({self.n_draws}, 1))"
->>>>>>> 31406143
 
     def get_value(self):
         """Returns the numpy representation of the parameter value"""
