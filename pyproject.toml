[tool.poetry]
name = "pycmtensor"
version = "1.3.2"
description = "Python Tensor based package for discrete choice modelling."
authors = ["Melvin Wong <m.j.w.wong@tue.nl>"]
license = "MIT"
readme = "README.md"

homepage = ""
repository = "https://github.com/mwong009/pycmtensor"
documentation = ""

keywords = []

classifiers = [
    "Development Status :: 4 - Beta",
    "Intended Audience :: Developers",
    "Intended Audience :: Science/Research",
    "Topic :: Scientific/Engineering :: Artificial Intelligence",
    "Operating System :: OS Independent",
    "License :: OSI Approved :: MIT License",
    "Natural Language :: English",
    "Programming Language :: Python :: 3.11",
    "Programming Language :: Python :: 3.10",
    "Programming Language :: Python :: 3.9",
]

[tool.poetry.dependencies]
python = "^3.9, <3.12"
pandas = "^1.4.1"
scipy = "^1.7.1"
watermark = "^2.3.1"

<<<<<<< HEAD
[tool.poetry.group.test]
optional = true

[tool.poetry.group.test.dependencies]
pytest = "^7.0"
pytest-cov = "^4.1.0"

[tool.poetry.group.dev]
optional = true

[tool.poetry.group.dev.dependencies]
black = "^23.3.0"
isort = "^5.9.1"
pre-commit = "^3.3.3"
commitizen = "^3.3.0"

[tool.poetry.group.doc]
optional = true

[tool.poetry.group.doc.dependencies]
mkdocs = "^1.4.3"
mkdocs-bootswatch = "^1.1"
pymdown-extensions = "^10.0.1"
=======

[tool.poetry.group.test]
optional = true

[tool.poetry.group.test.dependencies]
pytest = "^7.0"
pytest-cov = "^4.1.0"

[tool.poetry.group.dev]
optional = true

[tool.poetry.group.dev.dependencies]
black = "^23.3.0"
isort = "^5.9.1"
pre-commit = "^3.3.3"
commitizen = "^3.3.0"
ipykernel = "^6.24.0"

[tool.poetry.group.doc]
optional = true

[tool.poetry.group.doc.dependencies]
mkdocs = "^1.4.3"
mkdocs-material = "^9.1.18"
pymdown-extensions = "^10.0.1"
mkdocstrings = {extras = ["python"], version = "^0.22.0"}
>>>>>>> 31406143

[build-system]
requires = ["poetry-core>=1.0.0"]
build-backend = "poetry.core.masonry.api"

[tool.isort]
profile = "black"
skip_glob = ".pytest_cache/*"

[tool.black]
line-length = 88
target-version = ["py311"]
quiet = false

[tool.commitizen]
name = "cz_conventional_commits"
version = "1.3.2"
tag_format = "v$version"
version_files = [
    "pyproject.toml:version",
    "pycmtensor/__init__.py",
    "docs/conf.py",
    "docs/index.md",
    "README.md"
]

[tool.pytest]
markers = []
## poetry run pytest .

[tool.pytest.ini_options]
addopts = ["--cov=pycmtensor", "--cov-report=xml"]
filterwarnings = ["error", "ignore::UserWarning", "ignore::DeprecationWarning"]

[tool.coverage.run]
omit = [".*", "*/site-packages/*", "tests/*", "docs/*", "samples/*"]
# poetry run coverage run -m pytest && poetry run coverage report<|MERGE_RESOLUTION|>--- conflicted
+++ resolved
@@ -31,31 +31,6 @@
 scipy = "^1.7.1"
 watermark = "^2.3.1"
 
-<<<<<<< HEAD
-[tool.poetry.group.test]
-optional = true
-
-[tool.poetry.group.test.dependencies]
-pytest = "^7.0"
-pytest-cov = "^4.1.0"
-
-[tool.poetry.group.dev]
-optional = true
-
-[tool.poetry.group.dev.dependencies]
-black = "^23.3.0"
-isort = "^5.9.1"
-pre-commit = "^3.3.3"
-commitizen = "^3.3.0"
-
-[tool.poetry.group.doc]
-optional = true
-
-[tool.poetry.group.doc.dependencies]
-mkdocs = "^1.4.3"
-mkdocs-bootswatch = "^1.1"
-pymdown-extensions = "^10.0.1"
-=======
 
 [tool.poetry.group.test]
 optional = true
@@ -82,7 +57,6 @@
 mkdocs-material = "^9.1.18"
 pymdown-extensions = "^10.0.1"
 mkdocstrings = {extras = ["python"], version = "^0.22.0"}
->>>>>>> 31406143
 
 [build-system]
 requires = ["poetry-core>=1.0.0"]
