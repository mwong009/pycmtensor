--- conflicted
+++ resolved
@@ -132,26 +132,16 @@
      "name": "stderr",
      "output_type": "stream",
      "text": [
-<<<<<<< HEAD
-      "Loglikelihood:  -5648.636579  Score: 0.612\n",
-      "Epoch    4/4: 100%|██████████| 104/104 [00:03<00:00, 31.8it/s, Patience=2%]"
-=======
       "Loglikelihood:  -5662.390045  Score: 0.610\n",
       "Epoch    3/3: 100%|██████████| 78.0/78.0 [00:03<00:00, 25.6it/s, Patience=1%]"
->>>>>>> 2afdc3c4
      ]
     },
     {
      "name": "stdout",
      "output_type": "stream",
      "text": [
-<<<<<<< HEAD
       "Optimization complete with accuracy of 61.229%\n",
       " with maximum loglikelihood reached @ epoch 4.\n"
-=======
-      "Optimization complete with accuracy of 61.008%\n",
-      " with maximum loglikelihood reached @ epoch 3.\n"
->>>>>>> 2afdc3c4
      ]
     },
     {
@@ -169,44 +159,6 @@
       "Number of Beta parameters: 4\n",
       "Total size of Neural Net weights: 60\n",
       "Sample size: 6768\n",
-<<<<<<< HEAD
-      "Init loglikelihood: -7098.896\n",
-      "Final loglikelihood: -5648.637\n",
-      "Likelihood ratio test: 2900.519\n",
-      "Accuracy: 61.229%\n",
-      "Rho square: 0.204\n",
-      "Rho bar square: 0.195\n",
-      "Akaike Information Criterion: 11425.27\n",
-      "Bayesian Information Criterion: 11861.75\n",
-      "Final gradient norm: 0.166\n",
-      "\n",
-      "              Value   Std err     t-test   p-value Rob. Std err Rob. t-test Rob. p-value\n",
-      "asc_car    0.170372  0.038788   4.392447  0.000011     0.278241    0.612319     0.540327\n",
-      "asc_sm          0.0         -          -         -            -           -            -\n",
-      "asc_train  -0.41081  0.051326  -8.003997       0.0     0.567376   -0.724052     0.469034\n",
-      "b_cost     0.026847  0.003675   7.304829       0.0     0.011668    2.300857       0.0214\n",
-      "b_time    -0.516164  0.043588 -11.842014       0.0      0.50786   -1.016351     0.309462 \n",
-      "\n",
-      "ResNet_01a (3, 10) init: random\n",
-      "[[-0.05209099 -0.81983533 -0.33586673 -0.66219017 -0.7612131  -0.11417167\n",
-      "  -0.94664308 -0.27898328  0.69894369  0.39477149]\n",
-      " [ 0.31367203 -0.41751229 -0.090064   -0.29779277 -0.6287503  -0.33869194\n",
-      "  -0.01026426 -0.84831783  0.29605708 -0.22976595]\n",
-      " [-1.27919256 -0.87851507  0.07583291  0.65204125 -0.0669045  -0.52111188\n",
-      "  -0.61404359 -0.21731779  0.36541561 -0.69655569]]\n",
-      "\n",
-      "ResNet_01b (10, 3) init: random\n",
-      "[[-0.24633115  0.64328313 -0.10086135]\n",
-      " [-0.18081632  0.9228609  -0.11368893]\n",
-      " [ 0.0644908  -0.33532399  0.24632525]\n",
-      " [-0.270973   -0.33191465  0.78890521]\n",
-      " [-0.62840581  0.79483087  0.01614277]\n",
-      " [-0.69822979 -0.16455351  0.29069787]\n",
-      " [-0.62417431  0.69676834 -0.37874601]\n",
-      " [-0.87253185  0.00705035 -0.26336989]\n",
-      " [-0.08618509 -0.12473059 -0.31604908]\n",
-      " [ 0.3023793   0.58589427 -0.00141151]]\n",
-=======
       "Init loglikelihood: -6935.135\n",
       "Final loglikelihood: -5662.390\n",
       "Likelihood ratio test: 2545.489\n",
@@ -243,7 +195,6 @@
       " [-0.86591078  0.72845956 -0.51276306]\n",
       " [-0.23943068  0.55111986  0.39024047]\n",
       " [-0.96708679  0.13816117  0.6921054 ]]\n",
->>>>>>> 2afdc3c4
       "\n"
      ]
     }
